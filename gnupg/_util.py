# -*- coding: utf-8 -*-
#
# This file is part of python-gnupg, a Python interface to GnuPG.
# Copyright © 2013 Isis Lovecruft, <isis@leap.se> 0xA3ADB67A2CDB8B35
#           © 2013 Andrej B.
#           © 2013 LEAP Encryption Access Project
#           © 2008-2012 Vinay Sajip
#           © 2005 Steve Traugott
#           © 2004 A.M. Kuchling
#
# This program is free software: you can redistribute it and/or modify it
# under the terms of the GNU General Public License as published by the Free
# Software Foundation, either version 3 of the License, or (at your option)
# any later version.
#
# This program is distributed in the hope that it will be useful, but WITHOUT
# ANY WARRANTY; without even the implied warranty of MERCHANTABILITY or
# FITNESS FOR A PARTICULAR PURPOSE. See the included LICENSE file for details.

'''Extra utilities for python-gnupg.'''

from __future__ import absolute_import
from datetime   import datetime
from socket     import gethostname
from time       import localtime
from time       import mktime

import codecs
import encodings
import os
import psutil
import threading
import random
import re
import string
import sys

try:
    from io import StringIO
    from io import BytesIO
except ImportError:
    from cStringIO import StringIO

from . import _logger


try:
    unicode
    _py3k = False
    try:
        isinstance(__name__, basestring)
    except NameError:
        msg  = "Sorry, python-gnupg requires a Python version with proper"
        msg += " unicode support. Please upgrade to Python>=2.6."
        raise SystemExit(msg)
except NameError:
    _py3k = True


## Directory shortcuts:
## we don't want to use this one because it writes to the install dir:
#_here = getabsfile(currentframe()).rsplit(os.path.sep, 1)[0]
_here = os.path.join(os.getcwd(), 'gnupg')                   ## current dir
_test = os.path.join(os.path.join(_here, 'test'), 'tmp')     ## ./tests/tmp
_user = os.environ.get('HOME')                               ## $HOME

# Fix for Issue #74: we shouldn't expect that a $HOME directory is set in all
# environs. https://github.com/isislovecruft/python-gnupg/issues/74
if not _user:
    _user = '/tmp/python-gnupg'
    try:
        os.makedirs(_user)
    except (OSError, IOError):
        _user = os.getcwd()
    # If we can't use $HOME, but we have (or can create) a
    # /tmp/python-gnupg/gnupghome directory, then we'll default to using
    # that. Otherwise, we'll use the current directory + /gnupghome.
    _user = os.path.sep.join([_user, 'gnupghome'])

_ugpg = os.path.join(_user, '.gnupg')                        ## $HOME/.gnupg
_conf = os.path.join(os.path.join(_user, '.config'), 'python-gnupg')
                                     ## $HOME/.config/python-gnupg

## Logger is disabled by default
log = _logger.create_logger(0)

#: Compiled regex for determining a GnuPG binary's version:
_VERSION_STRING_REGEX = re.compile('(\d)*(\.)*(\d)*(\.)*(\d)*')


def find_encodings(enc=None, system=False):
    """Find functions for encoding translations for a specific codec.

    :param str enc: The codec to find translation functions for. It will be
                    normalized by converting to lowercase, excluding
                    everything which is not ascii, and hyphens will be
                    converted to underscores.

    :param bool system: If True, find encodings based on the system's stdin
                        encoding, otherwise assume utf-8.

    :raises: :exc:LookupError if the normalized codec, ``enc``, cannot be
             found in Python's encoding translation map.
    """
    if not enc:
        enc = 'utf-8'

    if system:
        if getattr(sys.stdin, 'encoding', None) is None:
            enc = sys.stdin.encoding
            log.debug("Obtained encoding from stdin: %s" % enc)
        else:
            enc = 'ascii'

    ## have to have lowercase to work, see
    ## http://docs.python.org/dev/library/codecs.html#standard-encodings
    enc = enc.lower()
    codec_alias = encodings.normalize_encoding(enc)

    codecs.register(encodings.search_function)
    coder = codecs.lookup(codec_alias)

    return coder

def author_info(name, contact=None, public_key=None):
    """Easy object-oriented representation of contributor info.

    :param str name: The contributor´s name.
    :param str contact: The contributor´s email address or contact
                        information, if given.
    :param str public_key: The contributor´s public keyid, if given.
    """
    return Storage(name=name, contact=contact, public_key=public_key)

def _copy_data(instream, outstream):
    """Copy data from one stream to another.

    :type instream: :class:`io.BytesIO` or :class:`io.StringIO` or file
    :param instream: A byte stream or open file to read from.
    :param file outstream: The file descriptor of a tmpfile to write to.
    """
    sent = 0

    coder = find_encodings()

    while True:
        if ((_py3k and isinstance(instream, str)) or
            (not _py3k and isinstance(instream, basestring))):
            data = instream[:1024]
            instream = instream[1024:]
        else:
            data = instream.read(1024)
        if len(data) == 0:
            break
        sent += len(data)
        log.debug("Sending chunk %d bytes:\n%s"
                  % (sent, data))
        try:
            outstream.write(data)
        except UnicodeError:
            try:
                outstream.write(coder.encode(data))
            except IOError:
                log.exception("Error sending data: Broken pipe")
                break
        except IOError as ioe:
            # Can get 'broken pipe' errors even when all data was sent
            if 'Broken pipe' in str(ioe):
                log.error('Error sending data: Broken pipe')
            else:
                log.exception(ioe)
            break
    try:
        outstream.close()
    except IOError as ioe:
        log.error("Unable to close outstream %s:\r\t%s" % (outstream, ioe))
    else:
        log.debug("Closed outstream: %d bytes sent." % sent)

def _create_if_necessary(directory):
    """Create the specified directory, if necessary.

    :param str directory: The directory to use.
    :rtype: bool
    :returns: True if no errors occurred and the directory was created or
              existed beforehand, False otherwise.
    """

    if not os.path.isabs(directory):
        log.debug("Got non-absolute path: %s" % directory)
        directory = os.path.abspath(directory)

    if not os.path.isdir(directory):
        log.info("Creating directory: %s" % directory)
        try:
            os.makedirs(directory, 0x1C0)
        except OSError as ose:
            log.error(ose, exc_info=1)
            return False
        else:
            log.debug("Created directory.")
    return True

def create_uid_email(username=None, hostname=None):
    """Create an email address suitable for a UID on a GnuPG key.

    :param str username: The username portion of an email address.  If None,
                         defaults to the username of the running Python
                         process.

    :param str hostname: The FQDN portion of an email address. If None, the
                         hostname is obtained from gethostname(2).

    :rtype: str
    :returns: A string formatted as <username>@<hostname>.
    """
    if hostname:
        hostname = hostname.replace(' ', '_')
    if not username:
        try: username = os.environ['LOGNAME']
        except KeyError: username = os.environ['USERNAME']

        if not hostname: hostname = gethostname()

        uid = "%s@%s" % (username.replace(' ', '_'), hostname)
    else:
        username = username.replace(' ', '_')
        if (not hostname) and (username.find('@') == 0):
            uid = "%s@%s" % (username, gethostname())
        elif hostname:
            uid = "%s@%s" % (username, hostname)
        else:
            uid = username

    return uid

def _deprefix(line, prefix, callback=None):
    """Remove the prefix string from the beginning of line, if it exists.

    :param string line: A line, such as one output by GnuPG's status-fd.
    :param string prefix: A substring to remove from the beginning of
        ``line``. Case insensitive.
    :type callback: callable
    :param callback: Function to call if the prefix is found. The signature to
        callback will be only one argument, the ``line`` without the ``prefix``, i.e.
        ``callback(line)``.
    :rtype: string
    :returns: If the prefix was found, the ``line`` without the prefix is
        returned. Otherwise, the original ``line`` is returned.
    """
    try:
        assert line.upper().startswith(u''.join(prefix).upper())
    except AssertionError:
        log.debug("Line doesn't start with prefix '%s':\n%s" % (prefix, line))
        return line
    else:
        newline = line[len(prefix):]
        if callback is not None:
            try:
                callback(newline)
            except Exception as exc:
                log.exception(exc)
        return newline

def _find_binary(binary=None):
    """Find the absolute path to the GnuPG binary.

    Also run checks that the binary is not a symlink, and check that
    our process real uid has exec permissions.

    :param str binary: The path to the GnuPG binary.
    :raises: :exc:`~exceptions.RuntimeError` if it appears that GnuPG is not
             installed.
    :rtype: str
    :returns: The absolute path to the GnuPG binary to use, if no exceptions
              occur.
    """
    found = None
    if binary is not None:
        if os.path.isabs(binary) and os.path.isfile(binary):
            return binary
        if not os.path.isabs(binary):
            try:
                found = _which(binary)
                log.debug("Found potential binary paths: %s"
                          % '\n'.join([path for path in found]))
                found = found[0]
            except IndexError as ie:
                log.info("Could not determine absolute path of binary: '%s'"
                          % binary)
        elif os.access(binary, os.X_OK):
            found = binary
    if found is None:
        try: found = _which('gpg', abspath_only=True, disallow_symlinks=True)[0]
        except IndexError as ie:
            log.error("Could not find binary for 'gpg'.")
            try: found = _which('gpg2')[0]
            except IndexError as ie:
                log.error("Could not find binary for 'gpg2'.")
    if found is None:
        raise RuntimeError("GnuPG is not installed!")

<<<<<<< HEAD
    try:
        assert os.path.isabs(found), "Path to gpg binary not absolute"
        found = os.path.realpath(found)
        assert os.access(found, os.X_OK), "Lacking +x perms for gpg binary"
    except (AssertionError, AttributeError) as ae:
        log.error(str(ae))
    else:
        return found
=======
    return found
>>>>>>> 1b8c3058

def _has_readwrite(path):
    """
    Determine if the real uid/gid of the executing user has read and write
    permissions for a directory or a file.

    :param str path: The path to the directory or file to check permissions
                     for.
    :rtype: bool
    :returns: True if real uid/gid has read+write permissions, False otherwise.
    """
    return os.access(path, os.R_OK ^ os.W_OK)

def _is_file(filename):
    """Check that the size of the thing which is supposed to be a filename has
    size greater than zero, without following symbolic links or using
    :func:os.path.isfile.

    :param filename: An object to check.
    :rtype: bool
    :returns: True if **filename** is file-like, False otherwise.
    """
    try:
        statinfo = os.lstat(filename)
        log.debug("lstat(%r) with type=%s gave us %r"
                  % (repr(filename), type(filename), repr(statinfo)))
        if not (statinfo.st_size > 0):
            raise ValueError("'%s' appears to be an empty file!" % filename)
    except OSError as oserr:
        log.error(oserr)
        if filename == '-':
            log.debug("Got '-' for filename, assuming sys.stdin...")
            return True
    except (ValueError, TypeError, IOError) as err:
        log.error(err)
    else:
        return True
    return False

def _is_stream(input):
    """Check that the input is a byte stream.

    :param input: An object provided for reading from or writing to.
    :rtype: bool
    :returns: True if :param:input is a stream, False if otherwise.
    """
    return isinstance(input, BytesIO) or isinstance(input, StringIO)

def _is_list_or_tuple(instance):
    """Check that ``instance`` is a list or tuple.

    :param instance: The object to type check.
    :rtype: bool
    :returns: True if ``instance`` is a list or tuple, False otherwise.
    """
    return isinstance(instance, (list, tuple,))

def _is_gpg1(version):
    """Returns True if using GnuPG version 1.x.

    :param tuple version: A tuple of three integers indication major, minor,
        and micro version numbers.
    """
    (major, minor, micro) = _match_version_string(version)
    if major == 1:
        return True
    return False

def _is_gpg2(version):
    """Returns True if using GnuPG version 2.x.

    :param tuple version: A tuple of three integers indication major, minor,
        and micro version numbers.
    """
    (major, minor, micro) = _match_version_string(version)
    if major == 2:
        return True
    return False

def _make_binary_stream(s, encoding):
    """
    xxx fill me in
    """
    try:
        if _py3k:
            if isinstance(s, str):
                s = s.encode(encoding)
        else:
            if type(s) is not str:
                s = s.encode(encoding)
        from io import BytesIO
        rv = BytesIO(s)
    except ImportError:
        rv = StringIO(s)
    return rv

def _make_passphrase(length=None, save=False, file=None):
    """Create a passphrase and write it to a file that only the user can read.

    This is not very secure, and should not be relied upon for actual key
    passphrases.

    :param int length: The length in bytes of the string to generate.

    :param file file: The file to save the generated passphrase in. If not
        given, defaults to 'passphrase-<the real user id>-<seconds since
        epoch>' in the top-level directory.
    """
    if not length:
        length = 40

    passphrase = _make_random_string(length)

    if save:
        ruid, euid, suid = psutil.Process(os.getpid()).uids
        gid = os.getgid()
        now = mktime(localtime())

        if not file:
            filename = str('passphrase-%s-%s' % uid, now)
            file = os.path.join(_repo, filename)

        with open(file, 'a') as fh:
            fh.write(passphrase)
            fh.flush()
            fh.close()
            os.chmod(file, stat.S_IRUSR | stat.S_IWUSR)
            os.chown(file, ruid, gid)

        log.warn("Generated passphrase saved to %s" % file)
    return passphrase

def _make_random_string(length):
    """Returns a random lowercase, uppercase, alphanumerical string.

    :param int length: The length in bytes of the string to generate.
    """
    chars = string.ascii_lowercase + string.ascii_uppercase + string.digits
    return ''.join(random.choice(chars) for x in range(length))

def _match_version_string(version):
    """Sort a binary version string into major, minor, and micro integers.

    :param str version: A version string in the form x.x.x
    """
    matched = _VERSION_STRING_REGEX.match(version)
    g = matched.groups()
    major, minor, micro = int(g[0]), int(g[2]), int(g[4])
    return (major, minor, micro)

def _next_year():
    """Get the date of today plus one year.

    :rtype: str
    :returns: The date of this day next year, in the format '%Y-%m-%d'.
    """
    now = datetime.now().__str__()
    date = now.split(' ', 1)[0]
    year, month, day = date.split('-', 2)
    next_year = str(int(year)+1)
    return '-'.join((next_year, month, day))

def _now():
    """Get a timestamp for right now, formatted according to ISO 8601."""
    return datetime.isoformat(datetime.now())

def _separate_keyword(line):
    """Split the line, and return (first_word, the_rest)."""
    try:
        first, rest = line.split(None, 1)
    except ValueError:
        first = line.strip()
        rest = ''
    return first, rest

def _threaded_copy_data(instream, outstream):
    """Copy data from one stream to another in a separate thread.

    Wraps ``_copy_data()`` in a :class:`threading.Thread`.

    :type instream: :class:`io.BytesIO` or :class:`io.StringIO`
    :param instream: A byte stream to read from.
    :param file outstream: The file descriptor of a tmpfile to write to.
    """
    copy_thread = threading.Thread(target=_copy_data,
                                   args=(instream, outstream))
    copy_thread.setDaemon(True)
    log.debug('%r, %r, %r', copy_thread, instream, outstream)
    copy_thread.start()
    return copy_thread

def _utc_epoch():
    """Get the seconds since epoch."""
    return int(mktime(localtime()))

def _which(executable, flags=os.X_OK, abspath_only=False, disallow_symlinks=False):
    """Borrowed from Twisted's :mod:twisted.python.proutils .

    Search PATH for executable files with the given name.

    On newer versions of MS-Windows, the PATHEXT environment variable will be
    set to the list of file extensions for files considered executable. This
    will normally include things like ".EXE". This fuction will also find files
    with the given name ending with any of these extensions.

    On MS-Windows the only flag that has any meaning is os.F_OK. Any other
    flags will be ignored.

    Note: This function does not help us prevent an attacker who can already
    manipulate the environment's PATH settings from placing malicious code
    higher in the PATH. It also does happily follows links.

    :param str name: The name for which to search.
    :param int flags: Arguments to L{os.access}.
    :rtype: list
    :returns: A list of the full paths to files found, in the order in which
              they were found.
    """
    def _can_allow(p):
        if not os.access(p, flags):
            return False
        if abspath_only and not os.path.abspath(p):
            log.warn('Ignoring %r (path is not absolute)', p)
            return False
        if disallow_symlinks and os.path.islink(p):
            log.warn('Ignoring %r (path is a symlink)', p)
            return False
        return True

    result = []
    exts = filter(None, os.environ.get('PATHEXT', '').split(os.pathsep))
    path = os.environ.get('PATH', None)
    if path is None:
        return []
    for p in os.environ.get('PATH', '').split(os.pathsep):
        p = os.path.join(p, executable)
        if _can_allow(p):
            result.append(p)
        for e in exts:
            pext = p + e
            if _can_allow(pext):
                result.append(pext)
    return result

def _write_passphrase(stream, passphrase, encoding):
    """Write the passphrase from memory to the GnuPG process' stdin.

    :type stream: file, :class:`~io.BytesIO`, or :class:`~io.StringIO`
    :param stream: The input file descriptor to write the password to.
    :param str passphrase: The passphrase for the secret key material.
    :param str encoding: The data encoding expected by GnuPG. Usually, this
                         is ``sys.getfilesystemencoding()``.
    """
    passphrase = '%s\n' % passphrase
    passphrase = passphrase.encode(encoding)
    stream.write(passphrase)
    log.debug("Wrote passphrase on stdin.")


class InheritableProperty(object):
    """Based on the emulation of PyProperty_Type() in Objects/descrobject.c"""

    def __init__(self, fget=None, fset=None, fdel=None, doc=None):
        self.fget = fget
        self.fset = fset
        self.fdel = fdel
        self.__doc__ = doc

    def __get__(self, obj, objtype=None):
        if obj is None:
            return self
        if self.fget is None:
            raise AttributeError("unreadable attribute")
        if self.fget.__name__ == '<lambda>' or not self.fget.__name__:
            return self.fget(obj)
        else:
            return getattr(obj, self.fget.__name__)()

    def __set__(self, obj, value):
        if self.fset is None:
            raise AttributeError("can't set attribute")
        if self.fset.__name__ == '<lambda>' or not self.fset.__name__:
            self.fset(obj, value)
        else:
            getattr(obj, self.fset.__name__)(value)

    def __delete__(self, obj):
        if self.fdel is None:
            raise AttributeError("can't delete attribute")
        if self.fdel.__name__ == '<lambda>' or not self.fdel.__name__:
            self.fdel(obj)
        else:
            getattr(obj, self.fdel.__name__)()


class Storage(dict):
    """A dictionary where keys are stored as class attributes.

    For example, ``obj.foo`` can be used in addition to ``obj['foo']``:

        >>> o = Storage(a=1)
        >>> o.a
        1
        >>> o['a']
        1
        >>> o.a = 2
        >>> o['a']
        2
        >>> del o.a
        >>> o.a
        None
    """
    def __getattr__(self, key):
        try:
            return self[key]
        except KeyError as k:
            return None

    def __setattr__(self, key, value):
        self[key] = value

    def __delattr__(self, key):
        try:
            del self[key]
        except KeyError as k:
            raise AttributeError(k.args[0])

    def __repr__(self):
        return '<Storage ' + dict.__repr__(self) + '>'

    def __getstate__(self):
        return dict(self)

    def __setstate__(self, value):
        for (k, v) in value.items():
            self[k] = v<|MERGE_RESOLUTION|>--- conflicted
+++ resolved
@@ -300,18 +300,7 @@
     if found is None:
         raise RuntimeError("GnuPG is not installed!")
 
-<<<<<<< HEAD
-    try:
-        assert os.path.isabs(found), "Path to gpg binary not absolute"
-        found = os.path.realpath(found)
-        assert os.access(found, os.X_OK), "Lacking +x perms for gpg binary"
-    except (AssertionError, AttributeError) as ae:
-        log.error(str(ae))
-    else:
-        return found
-=======
     return found
->>>>>>> 1b8c3058
 
 def _has_readwrite(path):
     """
